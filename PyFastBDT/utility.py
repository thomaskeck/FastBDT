import numpy as np


def flatness(probability, feature, target, weights=None, classes=[0, 1]):
    """ 
    Calculates the flatness of a feature under cuts on a signal probability
    @param f the feature values
    @param p the probability values
    @param w optional weights
    @return the mean standard deviation between the local and global cut selection efficiency
    """
    quantiles = list(range(101))
    flatness_score = 0
    for m in [target == c for c in classes]:
        p = probability[m]
        f = feature[m]
        if weights is None:
            w = None
        else:
            w = weights[m]

        binning_feature = np.unique(np.percentile(f, q=quantiles))
        binning_probability = np.unique(np.percentile(p, q=quantiles))
        hist_n, _ = np.histogramdd(np.c_[p, f], 
                                   bins=[binning_probability, binning_feature],
                                   weights=w)
        hist_inc = hist_n.sum(axis=1)
        hist_inc /= hist_inc.sum(axis=0)
<<<<<<< HEAD
        hist_n /= hist_n.sum(axis=0)
=======
>>>>>>> 41f80234
        hist_n = hist_n.cumsum(axis=0)
        hist_inc = hist_inc.cumsum(axis=0)
        diff = (hist_n.T - hist_inc)**2
        flatness_score += diff.sum() / (100*99)
<<<<<<< HEAD
    return flatness_score
=======
    return np.sqrt(flatness_score)
>>>>>>> 41f80234



def auc_roc(probability, target):
    N = len(target)
    T = np.sum(target)
    index = np.argsort(probability)
    efficiency = (T - np.cumsum(target[index])) / float(T)
    purity = (T - np.cumsum(target[index])) / (N - np.cumsum(np.ones(N)))
    purity = np.where(np.isnan(purity), 0, purity)
    return np.abs(np.trapz(purity, efficiency))<|MERGE_RESOLUTION|>--- conflicted
+++ resolved
@@ -26,19 +26,12 @@
                                    weights=w)
         hist_inc = hist_n.sum(axis=1)
         hist_inc /= hist_inc.sum(axis=0)
-<<<<<<< HEAD
         hist_n /= hist_n.sum(axis=0)
-=======
->>>>>>> 41f80234
         hist_n = hist_n.cumsum(axis=0)
         hist_inc = hist_inc.cumsum(axis=0)
         diff = (hist_n.T - hist_inc)**2
         flatness_score += diff.sum() / (100*99)
-<<<<<<< HEAD
-    return flatness_score
-=======
     return np.sqrt(flatness_score)
->>>>>>> 41f80234
 
 
 
